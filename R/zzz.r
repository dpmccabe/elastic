ec <- function(l) Filter(Negate(is.null), l)

cont_utf8 <- function(x) content(x, as = "text", encoding = "UTF-8")

as_log <- function(x){
  stopifnot(is.logical(x))
  if (x) 'true' else 'false'
}

cl <- function(x) if (is.null(x)) NULL else paste0(x, collapse = ",")

<<<<<<< HEAD
scroll_POST <- function(path, args, body, raw, allowed_codes, ...) {
  checkconn()
=======
scroll_POST <- function(path, args, body, raw, ...) {
  checkconn(...)
>>>>>>> 651f7b6e
  url <- make_url(es_get_auth())
  tt <- POST(file.path(url, path), make_up(), es_env$headers, ..., query = args, body = body)
  geterror(tt, allowed_codes)
  res <- cont_utf8(tt)
  if (raw) res else jsonlite::fromJSON(res, FALSE)
}

scroll_DELETE <- function(path, body, ...) {
  checkconn(...)
  url <- make_url(es_get_auth())
  tt <- DELETE(file.path(url, path), make_up(), es_env$headers, ..., body = body, encode = "json")
  geterror(tt)
  tt$status_code == 200
}

esc <- function(x) {
  if (is.null(x)) {
    NULL
  } else {
    curl::curl_escape(x)
  }
}

pluck <- function(x, name, type) {
  if (missing(type)) {
    lapply(x, "[[", name)
  } else {
    vapply(x, "[[", name, FUN.VALUE = type)
  }
}

make_up <- function() {
  up <- es_get_user_pwd()
  if (nchar(up$user) != 0 && nchar(up$pwd) != 0) {
    authenticate(up$user, up$pwd)
  } else {
    list()
  }
}

stop_es_version <- function(ver_check, fxn) {
  ver <- as.numeric(gsub("\\.", "", info()$version$number))
  if (ver < ver_check) {
    stop(fxn, " is not available for this Elasticsearch version", call. = FALSE)
  }
}

# Make sure variable is a numeric or integer --------------
cn <- function(x) {
  name <- substitute(x)
  if (!is.null(x)) {
    tryx <- tryCatch(as.numeric(as.character(x)), warning = function(e) e)
    if ("warning" %in% class(tryx)) {
      stop(name, " should be a numeric or integer class value", call. = FALSE)
    }
    if (!is(tryx, "numeric") | is.na(tryx))
      stop(name, " should be a numeric or integer class value", call. = FALSE)
    return( format(x, digits = 22, scientific = FALSE) )
  } else {
    NULL
  }
}

strmatch <- function(x, y) regmatches(x, regexpr(y, x))

strloc2match <- function(x, first, y) substring(x, first, regexpr(y, x) - 1)

prune_trailing_slash <- function(x) {
  gsub("\\/$", "", x)
}

construct_url <- function(url, path, index, type = NULL, id = NULL) {
  index <- esc(index)
  type <- esc(type)
  if (is.null(index) && is.null(type)) {
    paste(url, path, sep = "/")
  } else {
    if (is.null(type) && !is.null(index)) {
      paste(url, index, path, sep = "/")
    } else if (!is.null(type) && !is.null(index) && is.null(id)) {
      paste(url, index, type, path, sep = "/")
    } else if (!is.null(type) && !is.null(index) && !is.null(id)) {
      paste(url, index, type, id, path, sep = "/")
    } else if (!is.null(type) && is.null(index) && !is.null(id)) {
      stop("If a document ID is given, an index type must be given", call. = FALSE)
    }
  } 
}<|MERGE_RESOLUTION|>--- conflicted
+++ resolved
@@ -9,13 +9,8 @@
 
 cl <- function(x) if (is.null(x)) NULL else paste0(x, collapse = ",")
 
-<<<<<<< HEAD
 scroll_POST <- function(path, args, body, raw, allowed_codes, ...) {
-  checkconn()
-=======
-scroll_POST <- function(path, args, body, raw, ...) {
   checkconn(...)
->>>>>>> 651f7b6e
   url <- make_url(es_get_auth())
   tt <- POST(file.path(url, path), make_up(), es_env$headers, ..., query = args, body = body)
   geterror(tt, allowed_codes)
@@ -102,5 +97,5 @@
     } else if (!is.null(type) && is.null(index) && !is.null(id)) {
       stop("If a document ID is given, an index type must be given", call. = FALSE)
     }
-  } 
+  }
 }